"""Utilities for streaming foreign exchange quotes from Saxo via WebSockets.

The module exposes a small wrapper around Saxo's streaming API that forwards
incoming ticks to Redis for short-term caching. Functions are asynchronous and
designed to run in a serverless environment.
"""

from __future__ import annotations

import json
import os
from typing import Iterable
import asyncio

import websockets
from pydantic import BaseModel
from redis.asyncio import Redis

REDIS_TTL_SECONDS = 30
MAX_TICKS_PER_SYMBOL = 100
WS_URL = "wss://gateway.saxoapi.com/sim/openapi/streamingws/connect"


class SaxoTick(BaseModel):
    symbol: str
    bid: float
    ask: float
    timestamp: str


async def _connect() -> websockets.WebSocketClientProtocol:
    """Open a WebSocket connection to the Saxo streaming endpoint.

    Returns
    -------
    websockets.WebSocketClientProtocol
        A connected WebSocket client ready for sending and receiving
        streaming messages.
    """

    token = os.environ.get("SAXO_API_TOKEN")
    if not token:
        raise RuntimeError("SAXO_API_TOKEN not set")
    url = f"{WS_URL}?authorization=Bearer%20{token}"  # simple query-style auth
    return await websockets.connect(url)


async def stream_quotes(symbols: Iterable[str], redis: Redis) -> None:
    """Subscribe to Saxo streaming and persist ticks to Redis.

    The connection is re-established with exponential backoff when interrupted.
    Both the latest tick and a capped list of recent ticks are stored. The Redis
    client is always closed on exit.
    """

    backoff = 1
    try:
        while True:
            try:
<<<<<<< HEAD
                async with await _connect() as ws:
                    await ws.send(
                        json.dumps({"ContextId": "mds", "Instruments": list(symbols)})
                    )
                    backoff = 1
                    async for raw in ws:
                        try:
                            data = json.loads(raw)
                        except json.JSONDecodeError:
                            continue
                        if "Symbol" not in data:
                            continue
                        tick = SaxoTick(
                            symbol=data["Symbol"],
                            bid=float(data.get("Bid", 0)),
                            ask=float(data.get("Ask", 0)),
                            timestamp=data.get("TimeStamp", ""),
                        )
                        serialized = tick.model_dump_json()
                        key = f"fx:{tick.symbol}"
                        await redis.set(key, serialized, ex=REDIS_TTL_SECONDS)

                        list_key = f"ticks:{tick.symbol}"
                        await redis.lpush(list_key, serialized)
                        await redis.ltrim(list_key, 0, MAX_TICKS_PER_SYMBOL - 1)
                        await redis.expire(list_key, REDIS_TTL_SECONDS)
                    # exit if stream ends normally
                    break
            except (websockets.WebSocketException, OSError):
                await asyncio.sleep(backoff)
                backoff = min(backoff * 2, 16)
            except asyncio.CancelledError:
                break
    finally:
        await redis.close()
=======
                data = json.loads(raw)
            except json.JSONDecodeError:
                continue
            if "Symbol" not in data:
                continue
            tick = SaxoTick(
                symbol=data["Symbol"],
                bid=float(data.get("Bid", 0)),
                ask=float(data.get("Ask", 0)),
                timestamp=data.get("TimeStamp", ""),
            )
            key = f"fx:{tick.symbol}"
            serialized = tick.model_dump_json()
            await redis.set(key, serialized, ex=REDIS_TTL_SECONDS)

            list_key = f"ticks:{tick.symbol}"
            await redis.lpush(list_key, serialized)
            await redis.ltrim(list_key, 0, MAX_TICKS_PER_SYMBOL - 1)
            await redis.expire(list_key, REDIS_TTL_SECONDS)
>>>>>>> 0337d086
<|MERGE_RESOLUTION|>--- conflicted
+++ resolved
@@ -57,60 +57,53 @@
     try:
         while True:
             try:
-<<<<<<< HEAD
-                async with await _connect() as ws:
-                    await ws.send(
-                        json.dumps({"ContextId": "mds", "Instruments": list(symbols)})
+
+try:
+    while True:
+        try:
+            # 1) connect & subscribe
+            async with await _connect() as ws:
+                await ws.send(json.dumps({
+                    "ContextId": "mds",
+                    "Instruments": list(symbols)
+                }))
+                backoff = 1
+
+                # 2) read & parse ticks
+                async for raw in ws:
+                    try:
+                        data = json.loads(raw)
+                    except json.JSONDecodeError:
+                        continue
+                    if "Symbol" not in data:
+                        continue
+
+                    tick = SaxoTick(
+                        symbol=data["Symbol"],
+                        bid=float(data.get("Bid", 0)),
+                        ask=float(data.get("Ask", 0)),
+                        timestamp=data.get("TimeStamp", ""),
                     )
-                    backoff = 1
-                    async for raw in ws:
-                        try:
-                            data = json.loads(raw)
-                        except json.JSONDecodeError:
-                            continue
-                        if "Symbol" not in data:
-                            continue
-                        tick = SaxoTick(
-                            symbol=data["Symbol"],
-                            bid=float(data.get("Bid", 0)),
-                            ask=float(data.get("Ask", 0)),
-                            timestamp=data.get("TimeStamp", ""),
-                        )
-                        serialized = tick.model_dump_json()
-                        key = f"fx:{tick.symbol}"
-                        await redis.set(key, serialized, ex=REDIS_TTL_SECONDS)
+                    serialized = tick.model_dump_json()
+                    key = f"fx:{tick.symbol}"
+                    await redis.set(key, serialized, ex=REDIS_TTL_SECONDS)
 
-                        list_key = f"ticks:{tick.symbol}"
-                        await redis.lpush(list_key, serialized)
-                        await redis.ltrim(list_key, 0, MAX_TICKS_PER_SYMBOL - 1)
-                        await redis.expire(list_key, REDIS_TTL_SECONDS)
-                    # exit if stream ends normally
-                    break
-            except (websockets.WebSocketException, OSError):
-                await asyncio.sleep(backoff)
-                backoff = min(backoff * 2, 16)
-            except asyncio.CancelledError:
+                    list_key = f"ticks:{tick.symbol}"
+                    await redis.lpush(list_key, serialized)
+                    await redis.ltrim(list_key, 0, MAX_TICKS_PER_SYMBOL - 1)
+                    await redis.expire(list_key, REDIS_TTL_SECONDS)
+
+                # Exit if the stream ends normally
                 break
-    finally:
-        await redis.close()
-=======
-                data = json.loads(raw)
-            except json.JSONDecodeError:
-                continue
-            if "Symbol" not in data:
-                continue
-            tick = SaxoTick(
-                symbol=data["Symbol"],
-                bid=float(data.get("Bid", 0)),
-                ask=float(data.get("Ask", 0)),
-                timestamp=data.get("TimeStamp", ""),
-            )
-            key = f"fx:{tick.symbol}"
-            serialized = tick.model_dump_json()
-            await redis.set(key, serialized, ex=REDIS_TTL_SECONDS)
 
-            list_key = f"ticks:{tick.symbol}"
-            await redis.lpush(list_key, serialized)
-            await redis.ltrim(list_key, 0, MAX_TICKS_PER_SYMBOL - 1)
-            await redis.expire(list_key, REDIS_TTL_SECONDS)
->>>>>>> 0337d086
+        except (websockets.WebSocketException, OSError):
+            # 3) on error, back off and retry
+            await asyncio.sleep(backoff)
+            backoff = min(backoff * 2, 16)
+
+        except asyncio.CancelledError:
+            break
+
+finally:
+    # 4) ensure Redis connection is closed
+    await redis.close()